--- conflicted
+++ resolved
@@ -95,11 +95,7 @@
   observation, _ = env.reset(seed=cfg.seed)
 
   T = 500
-<<<<<<< HEAD
-  seed_steps = max(5*T, 1000) * env_config.num_envs
-=======
   seed_steps = int(max(5*T, 1000) * env_config.num_envs * env_config.utd_ratio)
->>>>>>> e1776809
   for global_step in tqdm.tqdm(range(0, cfg.max_steps, env_config.num_envs),
                                smoothing=0.1):
 
@@ -155,10 +151,6 @@
             terminated=batch['terminated'],
             truncated=batch['truncated'],
             key=update_keys[iupdate])
-<<<<<<< HEAD
-        # TODO: Log train info
-=======
->>>>>>> e1776809
 
 
 if __name__ == '__main__':
