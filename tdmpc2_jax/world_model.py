import copy
from functools import partial
from typing import Dict, Tuple, Callable
import flax.linen as nn
from flax.training.train_state import TrainState
from flax import struct
import numpy as np
from numpy.typing import ArrayLike
from tdmpc2_jax.networks import NormedLinear
from tdmpc2_jax.common.activations import mish, simnorm
from jaxtyping import PRNGKeyArray
import jax
import jax.numpy as jnp
import optax
from tdmpc2_jax.networks import Ensemble
from tdmpc2_jax.common.util import symlog, two_hot_inv


class WorldModel(struct.PyTreeNode):
  # Models
  encoder: TrainState
  dynamics_model: TrainState
  reward_model: TrainState
  policy_model: TrainState
  value_model: TrainState
  target_value_model: TrainState
  continue_model: TrainState
  # Spaces
  action_dim: int = struct.field(pytree_node=False)
  # Architecture
  latent_dim: int = struct.field(pytree_node=False)
  num_value_nets: int = struct.field(pytree_node=False)
  num_bins: int = struct.field(pytree_node=False)
  symlog_min: float
  symlog_max: float
  predict_continues: bool = struct.field(pytree_node=False)
  symlog_obs: bool = struct.field(pytree_node=False)

  @classmethod
  def create(cls,
             # Spaces
             action_dim: int,
             # Encoder module
             encoder: TrainState,
             # World model
             latent_dim: int,
             value_dropout: float,
             num_value_nets: int,
             num_bins: int,
             symlog_min: float,
             symlog_max: float,
             simnorm_dim: int,
             predict_continues: bool,
             symlog_obs: bool,
             # Optimization
             learning_rate: float,
             max_grad_norm: float = 20,
             # Misc

             tabulate: bool = False,
             dtype: jnp.dtype = jnp.float32,
             *,
             key: PRNGKeyArray,
             ):
    dynamics_key, reward_key, value_key, policy_key, continue_key = jax.random.split(
        key, 5)

    # Latent forward dynamics model
    dynamics_module = nn.Sequential([
        NormedLinear(latent_dim, activation=mish, dtype=dtype),
        NormedLinear(latent_dim, activation=mish, dtype=dtype),
        NormedLinear(latent_dim, activation=partial(
            simnorm, simplex_dim=simnorm_dim), dtype=dtype)
    ])
    dynamics_model = TrainState.create(
        apply_fn=dynamics_module.apply,
        params=dynamics_module.init(
            dynamics_key, jnp.zeros(latent_dim + action_dim))['params'],
        tx=optax.chain(
            optax.zero_nans(),
            optax.clip_by_global_norm(max_grad_norm),
            optax.adam(learning_rate),
        )
    )

    # Transition reward model
    reward_module = nn.Sequential([
        NormedLinear(latent_dim, activation=mish, dtype=dtype),
        NormedLinear(latent_dim, activation=mish, dtype=dtype),
        nn.Dense(num_bins, kernel_init=nn.initializers.zeros)
    ])
    reward_model = TrainState.create(
        apply_fn=reward_module.apply,
        params=reward_module.init(
            reward_key, jnp.zeros(latent_dim + action_dim))['params'],
        tx=optax.chain(
            optax.zero_nans(),
            optax.clip_by_global_norm(max_grad_norm),
            optax.adam(learning_rate),
        )
    )

    # Policy model
    policy_module = nn.Sequential([
        NormedLinear(latent_dim, activation=mish, dtype=dtype),
        NormedLinear(latent_dim, activation=mish, dtype=dtype),
        nn.Dense(2*action_dim,
                 kernel_init=nn.initializers.truncated_normal(0.02))
    ])
    policy_model = TrainState.create(
        apply_fn=policy_module.apply,
        params=policy_module.init(policy_key, jnp.zeros(latent_dim))['params'],
        tx=optax.chain(
            optax.zero_nans(),
            optax.clip_by_global_norm(max_grad_norm),
            optax.adam(learning_rate),
        )
    )

    # Return/value model (ensemble)
    value_param_key, value_dropout_key = jax.random.split(value_key)
    value_base = partial(nn.Sequential, [
        NormedLinear(latent_dim, activation=mish,
                     dropout_rate=value_dropout, dtype=dtype),
        NormedLinear(latent_dim, activation=mish, dtype=dtype),
        nn.Dense(num_bins, kernel_init=nn.initializers.zeros)
    ])
    value_ensemble = Ensemble(value_base, num=num_value_nets)
    value_model = TrainState.create(
        apply_fn=value_ensemble.apply,
        params=value_ensemble.init(
            {'params': value_param_key, 'dropout': value_dropout_key},
            jnp.zeros(latent_dim + action_dim))['params'],
        tx=optax.chain(
            optax.zero_nans(),
            optax.clip_by_global_norm(max_grad_norm),
            optax.adam(learning_rate),
        )
    )
    target_value_model = TrainState.create(
        apply_fn=value_ensemble.apply,
        params=copy.deepcopy(value_model.params),
        tx=optax.GradientTransformation(lambda _: None, lambda _: None))

    if predict_continues:
      continue_module = nn.Sequential([
          NormedLinear(latent_dim, activation=mish, dtype=dtype),
          NormedLinear(latent_dim, activation=mish, dtype=dtype),
          nn.Dense(1, kernel_init=nn.initializers.zeros)
      ])
      continue_model = TrainState.create(
          apply_fn=continue_module.apply,
          params=continue_module.init(
              continue_key, jnp.zeros(latent_dim))['params'],
          tx=optax.chain(
              optax.zero_nans(),
              optax.clip_by_global_norm(max_grad_norm),
              optax.adam(learning_rate),
          )
      )
    else:
      continue_model = None

    if tabulate:
      print("Dynamics Model")
      print("--------------")
      print(
          dynamics_module.tabulate(
              jax.random.key(0),
              jnp.ones(latent_dim + action_dim),
              compute_flops=True
          )
      )

      print("Reward Model")
      print("------------")
      print(
          reward_module.tabulate(
              jax.random.key(0),
              jnp.ones(latent_dim + action_dim),
              compute_flops=True
          )
      )

      print("Policy Model")
      print("------------")
      print(
          policy_module.tabulate(
              jax.random.key(0), jnp.ones(latent_dim), compute_flops=True
          )
      )

      print("Value Model")
      print("-----------")
      value_param_key, value_dropout_key = jax.random.split(value_key)
      print(
          value_ensemble.tabulate(
              {'params': value_param_key, 'dropout': value_dropout_key},
              jnp.ones(latent_dim + action_dim),
              compute_flops=True
          )
      )

      if predict_continues:
        print("Continue Model")
        print("--------------")
        print(
            continue_module.tabulate(
                jax.random.key(0), jnp.ones(latent_dim), compute_flops=True
            )
        )

    return cls(
        # Spaces
        action_dim=action_dim,
        # Models
        encoder=encoder,
        dynamics_model=dynamics_model,
        reward_model=reward_model,
        policy_model=policy_model,
        value_model=value_model,
        target_value_model=target_value_model,
        continue_model=continue_model,
        # Architecture
        latent_dim=latent_dim,
        num_value_nets=num_value_nets,
        num_bins=num_bins,
        symlog_min=float(symlog_min),
        symlog_max=float(symlog_max),
        predict_continues=predict_continues,
        symlog_obs=symlog_obs
    )

  @jax.jit
  def encode(self, obs: np.ndarray, params: Dict, key: PRNGKeyArray) -> jax.Array:
    if self.symlog_obs:
      obs = jax.tree.map(lambda x: symlog(x), obs)
    return self.encoder.apply_fn({'params': params}, obs, rngs={'dropout': key})

  @jax.jit
  def next(self, z: jax.Array, a: jax.Array, params: Dict) -> jax.Array:
    z = jnp.concatenate([z, a], axis=-1)
    return self.dynamics_model.apply_fn({'params': params}, z)

  @jax.jit
  def reward(self, z: jax.Array, a: jax.Array, params: Dict
             ) -> Tuple[jax.Array, jax.Array]:
    z = jnp.concatenate([z, a], axis=-1)
    logits = self.reward_model.apply_fn({'params': params}, z)
    reward = two_hot_inv(
        logits, self.symlog_min, self.symlog_max, self.num_bins
    )
    return reward, logits

  @jax.jit
  def sample_actions(self,
                     z: jax.Array,
                     params: Dict,
                     min_log_std: float = -10,
                     max_log_std: float = 2,
                     *,
                     key: PRNGKeyArray
                     ) -> Tuple[jax.Array, ...]:
    # Chunk the policy model output to get mean and logstd
    mean, log_std = jnp.split(
        self.policy_model.apply_fn({'params': params}, z), 2, axis=-1
    )
    log_std = min_log_std + 0.5 * \
        (max_log_std - min_log_std) * (jnp.tanh(log_std) + 1)
    std = jnp.exp(log_std)

    # Sample action and compute logprobs
<<<<<<< HEAD
    eps = jax.random.normal(key, mu.shape)
    x_t = mu + eps * std
    log_probs = jax.scipy.stats.norm.logpdf(x_t, loc=mu, scale=std)

    # Squash tanh
    mean = jnp.tanh(mu)
    action = jnp.tanh(x_t)
    log_probs -= jnp.log(1 - action**2 + 1e-6)
    log_probs = jnp.sum(log_probs, axis=-1)
=======
    eps = jax.random.normal(key, mean.shape)
    action = mean + eps * jnp.exp(log_std)
    residual = (-0.5 * eps**2 - log_std).sum(-1)
    log_probs = action.shape[-1] * (residual - 0.5 * jnp.log(2 * jnp.pi))

    # Squash tanh
    mean = jnp.tanh(mean)
    action = jnp.tanh(action)
    log_probs -= jnp.log(nn.relu(1 - action**2) + 1e-6).sum(-1)
>>>>>>> 0e138f33

    return action, mean, log_std, log_probs

  @jax.jit
  def Q(self, z: jax.Array, a: jax.Array, params: Dict, key: PRNGKeyArray
        ) -> Tuple[jax.Array, jax.Array]:
    z = jnp.concatenate([z, a], axis=-1)
    logits = self.value_model.apply_fn(
        {'params': params}, z, rngs={'dropout': key}
    )

    Q = two_hot_inv(logits, self.symlog_min, self.symlog_max, self.num_bins)
    return Q, logits<|MERGE_RESOLUTION|>--- conflicted
+++ resolved
@@ -270,17 +270,6 @@
     std = jnp.exp(log_std)
 
     # Sample action and compute logprobs
-<<<<<<< HEAD
-    eps = jax.random.normal(key, mu.shape)
-    x_t = mu + eps * std
-    log_probs = jax.scipy.stats.norm.logpdf(x_t, loc=mu, scale=std)
-
-    # Squash tanh
-    mean = jnp.tanh(mu)
-    action = jnp.tanh(x_t)
-    log_probs -= jnp.log(1 - action**2 + 1e-6)
-    log_probs = jnp.sum(log_probs, axis=-1)
-=======
     eps = jax.random.normal(key, mean.shape)
     action = mean + eps * jnp.exp(log_std)
     residual = (-0.5 * eps**2 - log_std).sum(-1)
@@ -290,7 +279,6 @@
     mean = jnp.tanh(mean)
     action = jnp.tanh(action)
     log_probs -= jnp.log(nn.relu(1 - action**2) + 1e-6).sum(-1)
->>>>>>> 0e138f33
 
     return action, mean, log_std, log_probs
 
