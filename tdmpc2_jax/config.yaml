--- conflicted
+++ resolved
@@ -1,8 +1,4 @@
-<<<<<<< HEAD
-seed: 42
-=======
 seed: 0
->>>>>>> e1776809
 max_steps: 500_000
 
 env:
@@ -23,11 +19,7 @@
   num_bins: 101
   symlog_min: -10
   symlog_max: 10
-<<<<<<< HEAD
-  symlog_obs: False
-=======
   symlog_obs: True
->>>>>>> e1776809
   simnorm_dim: 8
   learning_rate: 3e-4
   encoder_learning_rate: 1e-4
